//
//  ActionCalloutContext.swift
//  KeyboardKit
//
//  Created by Daniel Saidi on 2021-01-06.
//  Copyright © 2021 Daniel Saidi. All rights reserved.
//

import SwiftUI

/**
 This context can be used to handle callouts that show a set
 of alternate actions for a certain keyboard action.
 
 The context will automatically dismiss itself when the user
 ends the callout gesture or drags too far down.
  
 You can inherit this class and override any open properties
 and functions to customize the standard behavior.
 
 KeyboardKit automatically creates an instance of this class
 and binds it to the ``KeyboardInputViewController``.
 */
open class ActionCalloutContext: ObservableObject {
    
    
    // MARK: - Initialization
    
    /**
     Create a new context instance,
     
     - Parameters:
       - actionHandler: The action handler to use when tapping buttons.
       - actionProvider: The action provider to use for resolving callout actions.
     */
    public init(
        actionHandler: KeyboardActionHandler,
        actionProvider: CalloutActionProvider) {
        self.actionHandler = actionHandler
        self.actionProvider = actionProvider
        self.verticalOffset = standardVerticalOffset
    }
    
    
    // MARK: - Dependencies
    
    public let actionHandler: KeyboardActionHandler
    public let actionProvider: CalloutActionProvider
    
    
<<<<<<< HEAD
=======
    // MARK: - Published Properties
    
    /**
     The action that are currently active for the context.
     */
    @Published private(set) var actions: [KeyboardAction] = []
    
    /**
     The callout bubble alignment.
     */
    @Published private(set) var alignment: HorizontalAlignment = .leading
    
    /**
     The frame of the currently pressed keyboard button.
     */
    @Published private(set) var buttonFrame: CGRect = .zero
    
    /**
     The currently selected action index.
     */
    @Published private(set) var selectedIndex: Int = -1
    
    /**
     The frame of the currently pressed keyboard button.
     */
    @Published private(set) var verticalOffset: CGFloat = 0
    
    
>>>>>>> 8e4a2515
    // MARK: - Properties
    
    public static let coordinateSpace = "com.keyboardkit.coordinate.ActionCallout"
    
    /**
     Whether or not the context has a selected action.
     */
    public var hasSelectedAction: Bool { selectedAction != nil }
    
    /**
     Whether or not the context has any current actions.
     */
    public var isActive: Bool { !actions.isEmpty }
    
    /**
     Whether or not the action callout alignment is leading.
     */
    public var isLeading: Bool { !isTrailing }
    
    /**
     Whether or not the action callout alignment is trailing.
     */
    public var isTrailing: Bool { alignment == .trailing }
    
    /**
     The currently selected callout action, which updates as
     the user swipes left and right.
     */
    public var selectedAction: KeyboardAction? {
        isIndexValid(selectedIndex) ? actions[selectedIndex] : nil
    }
    
    
    // MARK: - Published Properties
    
    /**
     The action that are currently active for the context.
     */
    @Published public private(set) var actions: [KeyboardAction] = []
    
    /**
     The callout bubble alignment.
     */
    @Published public private(set) var alignment: HorizontalAlignment = .leading
    
    /**
     The frame of the currently pressed keyboard button.
     */
    @Published public private(set) var buttonFrame: CGRect = .zero
    
    /**
     The currently selected action index.
     */
    @Published public private(set) var selectedIndex: Int = -1
    
    
    // MARK: - Functions
    
    /**
     Handle the end of the drag gesture, which should commit
     the selected action and reset the context.
     */
    open func endDragGesture() {
        handleSelectedAction()
        reset()
    }
    
    /**
     Handle the selected action, if any. By default, it will
     be handled by the context's action handler.
     */
    open func handleSelectedAction() {
        guard let action = selectedAction else { return }
        actionHandler.handle(.tap, on: action)
    }
    
    /**
     Reset the context, which will reset all state and cause
     any callouts to dismiss.
     */
    open func reset() {
        actions = []
        selectedIndex = -1
        buttonFrame = .zero
    }
    
    /**
     Trigger a haptic feedback for selection change. You can
     override this to change or disable the haptic feedback.
     */
    open func triggerHapticFeedbackForSelectionChange() {
        HapticFeedback.selectionChanged.trigger()
    }
    
    /**
     Update the input actions for a certain keyboard action.
     */
    open func updateInputs(for action: KeyboardAction?, in geo: GeometryProxy, alignment: HorizontalAlignment? = nil) {
        guard let action = action else { return reset() }
        let actions = actionProvider.calloutActions(for: action)
        self.buttonFrame = geo.frame(in: .named(Self.coordinateSpace))
        self.alignment = alignment ?? getAlignment(for: geo)
        self.actions = isLeading ? actions : actions.reversed()
        self.selectedIndex = startIndex
        guard isActive else { return }
        triggerHapticFeedbackForSelectionChange()
    }
    
    
    #if os(iOS) || os(macOS) || os(watchOS)
    /**
     Update the selected input action when a drag gesture is
     changed by a drag gesture.
     */
    open func updateSelection(with dragValue: DragGesture.Value?) {
        guard let value = dragValue, buttonFrame != .zero else { return }
        if shouldReset(for: value) { return reset() }
        guard shouldUpdateSelection(with: value) else { return }
        let translation = value.translation.width
        let standardStyle = ActionCalloutStyle.standard
        let maxButtonSize = standardStyle.maxButtonSize
        let buttonSize = buttonFrame.size.limited(to: maxButtonSize)
        let indexWidth = 0.9 * buttonSize.width
        let offset = Int(abs(translation) / indexWidth)
        let index = isLeading ? offset : actions.count - offset - 1
        let currentIndex = self.selectedIndex
        let newIndex = isIndexValid(index) ? index : startIndex
        if currentIndex != newIndex { triggerHapticFeedbackForSelectionChange() }
        self.selectedIndex = newIndex
    }
    #endif
}


// MARK: - Public functionality

public extension ActionCalloutContext {
    
    static var disabled: ActionCalloutContext {
        ActionCalloutContext(
            actionHandler: PreviewKeyboardActionHandler(),
            actionProvider: DisabledCalloutActionProvider())
    }
}


// MARK: - Private functionality

private extension ActionCalloutContext {
    
    var standardVerticalOffset: CGFloat {
        DeviceType.current == .pad ? 20 : 0
    }
    
    var startIndex: Int {
        isLeading ? 0 : actions.count - 1
    }
    
    func isIndexValid(_ index: Int) -> Bool {
        index >= 0 && index < actions.count
    }
    
    func getAlignment(for geo: GeometryProxy) -> HorizontalAlignment {
        #if os(iOS)
        let center = UIScreen.main.bounds.size.width / 2
        let isTrailing = buttonFrame.origin.x > center
        return isTrailing ? .trailing : .leading
        #else
        return .leading
        #endif
    }
    
    #if os(iOS) || os(macOS) || os(watchOS)
    func shouldReset(for dragValue: DragGesture.Value) -> Bool {
        dragValue.translation.height > buttonFrame.height
    }
    
    func shouldUpdateSelection(with dragValue: DragGesture.Value) -> Bool {
        let translation = dragValue.translation.width
        if translation == 0 { return true }
        return isLeading ? translation > 0 : translation < 0
    }
    #endif
}<|MERGE_RESOLUTION|>--- conflicted
+++ resolved
@@ -48,37 +48,6 @@
     public let actionProvider: CalloutActionProvider
     
     
-<<<<<<< HEAD
-=======
-    // MARK: - Published Properties
-    
-    /**
-     The action that are currently active for the context.
-     */
-    @Published private(set) var actions: [KeyboardAction] = []
-    
-    /**
-     The callout bubble alignment.
-     */
-    @Published private(set) var alignment: HorizontalAlignment = .leading
-    
-    /**
-     The frame of the currently pressed keyboard button.
-     */
-    @Published private(set) var buttonFrame: CGRect = .zero
-    
-    /**
-     The currently selected action index.
-     */
-    @Published private(set) var selectedIndex: Int = -1
-    
-    /**
-     The frame of the currently pressed keyboard button.
-     */
-    @Published private(set) var verticalOffset: CGFloat = 0
-    
-    
->>>>>>> 8e4a2515
     // MARK: - Properties
     
     public static let coordinateSpace = "com.keyboardkit.coordinate.ActionCallout"
@@ -133,8 +102,13 @@
      The currently selected action index.
      */
     @Published public private(set) var selectedIndex: Int = -1
-    
-    
+
+    /**
+     The frame of the currently pressed keyboard button.
+    */
+    @Published private(set) var verticalOffset: CGFloat = 0
+
+
     // MARK: - Functions
     
     /**
